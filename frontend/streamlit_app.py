import os
import requests
import streamlit as st

<<<<<<< HEAD
# Configuration for the FastAPI backend URL
# Use the BACKEND_URL environment variable when provided so the
# frontend can talk to a remote API (e.g. on Azure or Render).
# Default to the local development server.
BACKEND_URL = os.getenv("BACKEND_URL", "http://localhost:8000")
BACKEND_URL = BACKEND_URL.rstrip("/")
PROCESS_ENDPOINT = f"{BACKEND_URL}/process-document/"
DOWNLOAD_ENDPOINT_PREFIX = f"{BACKEND_URL}/download"  # No trailing slash

st.set_page_config(layout="wide", page_title="Word Document Editor")

st.title("📄 Word Document Tracked Changes Assistant")
st.markdown("""
Upload a Word document (.docx) and provide instructions for the changes you want.
The AI will interpret your instructions, and the system will apply them as tracked changes.
You can then download the modified document.
""")

# --- Session State Initialization ---
if 'processed_file_url' not in st.session_state:
    st.session_state.processed_file_url = None
if 'processed_filename' not in st.session_state:
    st.session_state.processed_filename = None
if 'log_content' not in st.session_state:
    st.session_state.log_content = None
if 'error_message' not in st.session_state:
    st.session_state.error_message = None
if 'processing' not in st.session_state:
    st.session_state.processing = False


with st.sidebar:
    st.header("⚙️ Options")
    uploaded_file = st.file_uploader("1. Upload your .docx file", type=["docx"], key="file_uploader")
    
    st.subheader("Author for Changes (Optional)")
    author_name_llm = st.text_input("Name to appear for LLM's changes:", value="AI Reviewer", help="This name will be used as the author for the tracked changes made by the LLM.")

    st.subheader("Search Settings")
    case_sensitive_search = st.checkbox("Case-sensitive search for text to change", value=True, help="If checked, 'Text' and 'text' are treated as different. If unchecked, they are treated the same.")
    
    st.subheader("Tracked Changes Settings")
    add_comments_to_changes = st.checkbox("Add comments to changes", value=True, help="If checked, the LLM's reason for change will be added as a comment to the tracked change.")


user_instructions = st.text_area(
    "2. Describe the checks or changes you want (e.g., 'Ensure all deadlines are after May 5th, 2024. Correct spelling of Contoso Ltd to Contoso Inc.')",
    height=150,
    key="instructions_area"
)

if st.button("✨ Process Document", type="primary", disabled=st.session_state.processing):
    if uploaded_file is not None and user_instructions:
        st.session_state.processing = True
        st.session_state.processed_file_url = None
        st.session_state.processed_filename = None
        st.session_state.log_content = None
        st.session_state.error_message = None
        
        with st.spinner("Processing your document... This may take a moment. Please wait."):
            files = {"file": (uploaded_file.name, uploaded_file.getvalue(), uploaded_file.type)}
            payload = {
                "instructions": user_instructions,
                "author_name": author_name_llm,
                "case_sensitive": case_sensitive_search,
                "add_comments": add_comments_to_changes
            }
            
            try:
                response = requests.post(PROCESS_ENDPOINT, files=files, data=payload, timeout=300) # 5 min timeout
                response.raise_for_status()  # Raises an HTTPError for bad responses (4XX or 5XX)
                
                result = response.json()
                st.session_state.processed_filename = result.get("processed_filename")
                st.session_state.processed_file_url = f"{DOWNLOAD_ENDPOINT_PREFIX}/{st.session_state.processed_filename}" if st.session_state.processed_filename else None
                st.session_state.log_content = result.get("log_content", "No log content received.")
                
                st.success("Document processing complete!")

            except requests.exceptions.HTTPError as errh:
                st.session_state.error_message = f"Http Error: {errh.response.status_code} {errh.response.reason}"
                try:
                    error_detail = errh.response.json().get("detail", "No additional details.")
                    st.session_state.error_message += f"\nDetails: {error_detail}"
                except ValueError: # If response is not JSON
                    st.session_state.error_message += f"\nResponse: {errh.response.text}"
                st.error(st.session_state.error_message)
            except requests.exceptions.ConnectionError as errc:
                st.session_state.error_message = f"Error Connecting: {errc}\nIs the backend server running at {BACKEND_URL}?"
                st.error(st.session_state.error_message)
            except requests.exceptions.Timeout as errt:
                st.session_state.error_message = f"Timeout Error: {errt}\nThe request took too long to complete."
                st.error(st.session_state.error_message)
            except requests.exceptions.RequestException as err:
                st.session_state.error_message = f"Oops, something went wrong: {err}"
                st.error(st.session_state.error_message)
            except Exception as e:
                st.session_state.error_message = f"An unexpected error occurred: {e}"
                st.error(st.session_state.error_message)
            finally:
                st.session_state.processing = False
                # Force a rerun to update UI elements based on new session state
                st.experimental_rerun()


    elif not uploaded_file:
        st.warning("Please upload a .docx file.")
    elif not user_instructions:
        st.warning("Please provide instructions for the changes.")

# --- Display Results ---
if st.session_state.error_message and not st.session_state.processing:
    st.error(f"Last processing attempt failed: {st.session_state.error_message}")

if st.session_state.processed_file_url and st.session_state.processed_filename and not st.session_state.processing:
    st.markdown("---")
    st.subheader("✅ Processed Document Ready!")
    
    # To offer a direct download button, we need the actual file bytes.
    # The URL points to the FastAPI server. We can fetch it and then provide a download button.
    try:
        # Fetch the processed file from the backend for download
        # This adds an extra request but ensures the download is initiated from Streamlit
        # and gives more control over the filename.
        file_response = requests.get(st.session_state.processed_file_url, stream=True, timeout=60)
        file_response.raise_for_status()
        file_bytes = file_response.content
        
        st.download_button(
            label=f"📥 Download {st.session_state.processed_filename}",
            data=file_bytes,
            file_name=st.session_state.processed_filename, # User sees this name
            mime="application/vnd.openxmlformats-officedocument.wordprocessingml.document"
        )
    except Exception as e:
        st.error(f"Could not fetch processed file for download: {e}. You can try downloading from this link: [{st.session_state.processed_filename}]({st.session_state.processed_file_url})")
        # Provide a direct link as a fallback
        st.markdown(f"Alternatively, try to download directly: [{st.session_state.processed_filename}]({st.session_state.processed_file_url})")


if st.session_state.log_content and not st.session_state.processing:
    st.markdown("---")
    st.subheader("📝 Processing Log")
    with st.expander("View Log Details", expanded=False):
        st.text_area("Log:", value=st.session_state.log_content, height=300, disabled=True, key="log_display_area")
=======
BACKEND_URL = os.getenv("BACKEND_URL", "http://localhost:8000")
>>>>>>> 842f5fd0

st.set_page_config(page_title="Word Doc Chatbot")
st.title("📄 Word Document Chatbot")

if "messages" not in st.session_state:
    st.session_state.messages = []

uploaded_file = st.sidebar.file_uploader("Upload a .docx file", type=["docx"])
author = st.sidebar.text_input("Author for tracked changes", "AI Reviewer")
case_sensitive = st.sidebar.checkbox("Case sensitive search", True)
add_comments = st.sidebar.checkbox("Add comments", True)

# Display chat history
for m in st.session_state.messages:
    with st.chat_message(m["role"]):
        st.markdown(m["content"])

prompt = st.chat_input("Enter instructions and press Enter")
if prompt:
    if uploaded_file is None:
        st.warning("Please upload a document before sending instructions.")
    else:
        st.session_state.messages.append({"role": "user", "content": prompt})
        with st.chat_message("user"):
            st.markdown(prompt)

        files = {"file": (uploaded_file.name, uploaded_file.getvalue(), uploaded_file.type)}
        data = {
            "instructions": prompt,
            "author_name": author,
            "case_sensitive": str(case_sensitive).lower(),
            "add_comments": str(add_comments).lower(),
        }
        try:
            resp = requests.post(f"{BACKEND_URL}/process-document/", files=files, data=data)
            resp.raise_for_status()
            result = resp.json()
            download_url = result.get("download_url")
            reply = "Document processed."
            if download_url:
                reply += f" [Download here]({download_url})"
            if result.get("log_content"):
                reply += "\n\n" + result["log_content"]
        except Exception as e:
            reply = f"Failed to process document: {e}"

        st.session_state.messages.append({"role": "assistant", "content": reply})
        with st.chat_message("assistant"):
            st.markdown(reply)
<|MERGE_RESOLUTION|>--- conflicted
+++ resolved
@@ -2,7 +2,6 @@
 import requests
 import streamlit as st
 
-<<<<<<< HEAD
 # Configuration for the FastAPI backend URL
 # Use the BACKEND_URL environment variable when provided so the
 # frontend can talk to a remote API (e.g. on Azure or Render).
@@ -142,16 +141,6 @@
         # Provide a direct link as a fallback
         st.markdown(f"Alternatively, try to download directly: [{st.session_state.processed_filename}]({st.session_state.processed_file_url})")
 
-
-if st.session_state.log_content and not st.session_state.processing:
-    st.markdown("---")
-    st.subheader("📝 Processing Log")
-    with st.expander("View Log Details", expanded=False):
-        st.text_area("Log:", value=st.session_state.log_content, height=300, disabled=True, key="log_display_area")
-=======
-BACKEND_URL = os.getenv("BACKEND_URL", "http://localhost:8000")
->>>>>>> 842f5fd0
-
 st.set_page_config(page_title="Word Doc Chatbot")
 st.title("📄 Word Document Chatbot")
 
