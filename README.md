# Word Document Tracked Changes Chatbot

<<<<<<< HEAD
This application allows users to upload a Word document, provide instructions for changes,
and receive a new Word document with those changes applied as tracked revisions.
The application uses an LLM (OpenAI GPT) to interpret the instructions and generate
the specific edits, which are then applied by a Python script.

## Project Structure

- `backend/`: Contains the FastAPI backend application.
  - `main.py`: FastAPI endpoints for processing documents.
  - `llm_handler.py`: Handles communication with the OpenAI API.
  - `word_processor.py`: Core script for manipulating Word documents.
- `frontend/`: Contains the Streamlit frontend application.
  - `streamlit_app.py`: The user interface.
- `.gitignore`: Specifies intentionally untracked files that Git should ignore.
- `requirements.txt`: Lists the Python dependencies for the project.
- `Dockerfile`: For building a Docker container (optional).

## Setup and Running

### Prerequisites

- Python 3.8+
- An OpenAI API Key

### Installation

1.  **Clone the repository:**
    ```bash
    git clone <your-repo-url>
    cd <your-repo-name>
    ```

2.  **Create and activate a virtual environment (recommended):**
    ```bash
    python -m venv venv
    source venv/bin/activate  # On Windows use `venv\Scripts\activate`
    ```

3.  **Install dependencies:**
    ```bash
    pip install -r requirements.txt
    ```

4.  **Set up your OpenAI API Key:**
    Create a file named `.env` in the `backend/` directory with your OpenAI API key:
    ```
    OPENAI_API_KEY="your_openai_api_key_here"
    ```
    Alternatively, you can set it as an environment variable.

### Running the Application

1.  **Start the FastAPI backend:**
    Navigate to the `backend` directory and run:
    ```bash
    uvicorn main:app --reload --host 0.0.0.0 --port 8000
    ```

2.  **Start the Streamlit frontend:**
    In a new terminal, navigate to the `frontend` directory and run:
    ```bash
    streamlit run streamlit_app.py
    ```

Open your browser and go to the URL provided by Streamlit (usually `http://localhost:8501`).

### Configuring the Backend URL

The frontend looks for a `BACKEND_URL` environment variable to know where the FastAPI service is running. If this variable is not set, it defaults to `http://localhost:8000`. When deploying the backend to a different host (for example on Azure), set this variable before starting Streamlit:

```bash
export BACKEND_URL="https://your-backend.example.com"
streamlit run streamlit_app.py
```

### Local Testing

With the backend running on `http://localhost:8000` and the frontend started as shown above (without setting `BACKEND_URL`), you can test the application locally by visiting `http://localhost:8501` in your browser and uploading a `.docx` file.

## How it Works

1.  The user uploads a `.docx` file and types a description of the desired checks/changes in the Streamlit UI.
2.  Streamlit sends this data to the FastAPI backend.
3.  The backend calls the OpenAI API (`llm_handler.py`) with the document content (or a summary) and the user's instructions. It requests OpenAI to return a list of specific text changes in a predefined JSON format.
4.  The LLM's JSON response is then passed to the `word_processor.py` script along with the original Word document.
5.  `word_processor.py` applies these changes to the document, creating tracked revisions and comments.
6.  The backend returns the processed document and any logs to the Streamlit frontend.
7.  Streamlit allows the user to download the modified Word document and view any processing logs.

## Expected JSON format for Edits

The LLM is prompted to return a JSON list of objects, where each object has the following structure:

```json
[
  {
    "contextual_old_text": "The broader sentence or phrase where the change should occur. This helps locate the specific text if it's not unique.",
    "specific_old_text": "The exact text string to be deleted.",
    "specific_new_text": "The exact text string to be inserted.",
    "reason_for_change": "A brief explanation from the LLM why this change is being made."
  }
]
=======
This project provides a small demo showing how a Word document can be updated with tracked changes suggested by an LLM.  A FastAPI service receives a DOCX file and a text prompt, asks the LLM for edit instructions and then applies those edits with `word_processor.py`.  A simple Streamlit front end lets you upload the file and chat with the backend.

## Running

1. Install the requirements
   ```bash
   pip install -r requirements.txt
   ```
2. (Optional) create `backend/.env` containing your `OPENAI_API_KEY`.
3. Start the backend
   ```bash
   uvicorn backend.main:app --reload
   ```
4. In another terminal start the Streamlit app
   ```bash
   streamlit run frontend/streamlit_app.py
   ```

Open the URL shown by Streamlit and upload a `.docx` file. Type instructions in the chat box and a download link for the edited document will appear in the assistant response.
>>>>>>> 842f5fd0
<|MERGE_RESOLUTION|>--- conflicted
+++ resolved
@@ -1,10 +1,24 @@
 # Word Document Tracked Changes Chatbot
 
-<<<<<<< HEAD
-This application allows users to upload a Word document, provide instructions for changes,
-and receive a new Word document with those changes applied as tracked revisions.
-The application uses an LLM (OpenAI GPT) to interpret the instructions and generate
-the specific edits, which are then applied by a Python script.
+This project provides a small demo showing how a Word document can be updated with tracked changes suggested by an LLM.  A FastAPI service receives a DOCX file and a text prompt, asks the LLM for edit instructions and then applies those edits with `word_processor.py`.  A simple Streamlit front end lets you upload the file and chat with the backend.
+
+## Running
+
+1. Install the requirements
+   ```bash
+   pip install -r requirements.txt
+   ```
+2. (Optional) create `backend/.env` containing your `OPENAI_API_KEY`.
+3. Start the backend
+   ```bash
+   uvicorn backend.main:app --reload
+   ```
+4. In another terminal start the Streamlit app
+   ```bash
+   streamlit run frontend/streamlit_app.py
+   ```
+
+Open the URL shown by Streamlit and upload a `.docx` file. Type instructions in the chat box and a download link for the edited document will appear in the assistant response.
 
 ## Project Structure
 
@@ -103,24 +117,3 @@
     "reason_for_change": "A brief explanation from the LLM why this change is being made."
   }
 ]
-=======
-This project provides a small demo showing how a Word document can be updated with tracked changes suggested by an LLM.  A FastAPI service receives a DOCX file and a text prompt, asks the LLM for edit instructions and then applies those edits with `word_processor.py`.  A simple Streamlit front end lets you upload the file and chat with the backend.
-
-## Running
-
-1. Install the requirements
-   ```bash
-   pip install -r requirements.txt
-   ```
-2. (Optional) create `backend/.env` containing your `OPENAI_API_KEY`.
-3. Start the backend
-   ```bash
-   uvicorn backend.main:app --reload
-   ```
-4. In another terminal start the Streamlit app
-   ```bash
-   streamlit run frontend/streamlit_app.py
-   ```
-
-Open the URL shown by Streamlit and upload a `.docx` file. Type instructions in the chat box and a download link for the edited document will appear in the assistant response.
->>>>>>> 842f5fd0
