--- conflicted
+++ resolved
@@ -20,7 +20,7 @@
 client = None
 if OPENAI_API_KEY:
     client = OpenAI(api_key=OPENAI_API_KEY)
-<<<<<<< HEAD
+
 
 def get_llm_analysis(document_text: str, filename: str) -> Optional[str]:
     """Ask the LLM to analyze the document and suggest improvements.
@@ -40,18 +40,18 @@
         document_text_snippet = document_text
 
     prompt = f"""
-You are an expert editor reviewing the Word document '{filename}'.
-Provide a concise numbered list summarizing potential improvements.
-Focus on win-win modifications that would improve the document for all parties.
-Suggest how the user might instruct an AI to implement these changes,
-such as offering higher quality wording in exchange for additional budget.
+      You are an expert editor reviewing the Word document '{filename}'.
+      Provide a concise numbered list summarizing potential improvements.
+      Focus on win-win modifications that would improve the document for all parties.
+      Suggest how the user might instruct an AI to implement these changes,
+      such as offering higher quality wording in exchange for additional budget.
 
-Document text (snippet if long):
----
-{document_text_snippet}
----
-Return only the numbered list of recommendations in plain text.
-"""
+      Document text (snippet if long):
+      ---
+      {document_text_snippet}
+      ---
+      Return only the numbered list of recommendations in plain text.
+      """
 
     try:
         chat_completion = client.chat.completions.create(
@@ -74,11 +74,6 @@
         return None
 
 def get_llm_suggestions(document_text: str, user_instructions: str, filename: str) -> Optional[List[Dict]]:
-=======
-   
-def _parse_llm_response(content: str) -> Optional[List[Dict]]:
-    """Parse the JSON list returned by the LLM."""    
->>>>>>> cc09fb2d
     """
     <<<<<<< codex/review-and-improve-environment-based-url-handling
     Your task is to identify specific changes to be made to the document.
@@ -148,73 +143,6 @@
             response_format={"type": "json_object"},
             temperature=0.2,
         )
-<<<<<<< HEAD
-        
-        response_content = chat_completion.choices[0].message.content
-        print(f"LLM Raw Response: {response_content}")
-
-        # The response_content should be a string containing JSON.
-        # Sometimes the LLM might wrap the JSON in a key, e.g. {"edits": [...] }
-        # Or it might just be the list [...]
-        # We need to parse it carefully.
-        try:
-            # Attempt to parse the entire string as JSON
-            parsed_json = json.loads(response_content)
-
-            # Check if the parsed JSON is a list (as expected)
-            if isinstance(parsed_json, list):
-                # Validate structure of each item
-                for item in parsed_json:
-                    if not all(k in item for k in ["contextual_old_text", "specific_old_text", "specific_new_text", "reason_for_change"]):
-                        print(f"LLM response item has missing keys: {item}")
-                        # Handle malformed item, e.g., skip or return error
-                        raise ValueError("LLM response item has missing keys.")
-                return parsed_json
-            # If the LLM wrapped the list in a dictionary (e.g., under a key like "edits" or "changes")
-            elif isinstance(parsed_json, dict):
-                # Try to find a list within the dictionary values
-                for key, value in parsed_json.items():
-                    if isinstance(value, list):
-                        print(f"Found list of edits under key '{key}' in LLM response.")
-                        # Validate structure of each item
-                        for item in value:
-                            if not all(k in item for k in ["contextual_old_text", "specific_old_text", "specific_new_text", "reason_for_change"]):
-                                print(f"LLM response item (in dict) has missing keys: {item}")
-                                raise ValueError("LLM response item (in dict) has missing keys.")
-                        return value # Return the first list found
-                print("LLM response was a JSON object but did not contain an identifiable list of edits.")
-                return [] # Return empty list if no suitable list found
-            else:
-                print(f"LLM response was not a JSON list or a dict containing a list: {type(parsed_json)}")
-                return []
-
-        except json.JSONDecodeError as e:
-            print(f"Error decoding JSON from LLM response: {e}")
-            print(f"Problematic response content: {response_content}")
-            # Attempt to extract JSON list if it's embedded in text
-            match = re.search(r'\[\s*(\{.*?\}\s*(,\s*\{.*?\})*\s*)?\]', response_content, re.DOTALL)
-            if match:
-                json_like_part = match.group(0)
-                try:
-                    extracted_edits = json.loads(json_like_part)
-                    print(f"Successfully extracted JSON list from problematic response: {extracted_edits}")
-                    # Validate structure here too
-                    for item in extracted_edits:
-                        if not all(k in item for k in ["contextual_old_text", "specific_old_text", "specific_new_text", "reason_for_change"]):
-                            raise ValueError("Extracted LLM response item has missing keys.")
-                    return extracted_edits
-                except json.JSONDecodeError:
-                    print(f"Could not decode extracted JSON-like part: {json_like_part}")
-                    return None # Or an empty list: []
-            return None # Or an empty list: []
-        except ValueError as e: # For custom validation errors
-            print(f"LLM response validation error: {e}")
-            return None
-
-    except Exception as e:
-        print(f"An error occurred while calling OpenAI API: {e}")
-        return None
-=======
         content = resp.choices[0].message.content
     except Exception as e:  # pragma: no cover - network
         print(f"LLM call failed: {e}")
@@ -247,5 +175,4 @@
     sample_inst = "Ensure deliverables are not due in less than six months."
     suggestions = get_llm_suggestions(sample_doc, sample_inst, "sample.docx")
     print(json.dumps(suggestions, indent=2))
-    
->>>>>>> cc09fb2d
+    