--- conflicted
+++ resolved
@@ -4,50 +4,58 @@
 
 from dotenv import load_dotenv
 from openai import OpenAI
-
-# Load .env if present so developers can store OPENAI_API_KEY locally
-load_dotenv(os.path.join(os.path.dirname(__file__), '.env'))
+# Load environment variables from .env file (especially OPENAI_API_KEY)
+# This is useful for local development. In production, prefer environment variables.
+dotenv_path = os.path.join(os.path.dirname(__file__), '.env')
+if os.path.exists(dotenv_path):
+    load_dotenv(dotenv_path)
 
 OPENAI_API_KEY = os.getenv("OPENAI_API_KEY")
-client: Optional[OpenAI] = None
+
+if not OPENAI_API_KEY:
+    print("Warning: OPENAI_API_KEY not found in environment variables or .env file.")
+    # Potentially raise an error or handle this case as per your application's needs
+    # For now, it will fail when trying to initialize OpenAI client without a key.
+
+client = None
 if OPENAI_API_KEY:
     client = OpenAI(api_key=OPENAI_API_KEY)
+   
+def _parse_llm_response(content: str) -> Optional[List[Dict]]:
+    """Parse the JSON list returned by the LLM."""    
+    """
+    <<<<<<< codex/review-and-improve-environment-based-url-handling
+    Your task is to identify specific changes to be made to the document.
+    For each change, you MUST provide:
+    1.  `contextual_old_text`: A short piece of surrounding text from the original document that uniquely identifies the location of the change. This context should be distinctive enough for a program to find it. It should include the `specific_old_text`.
+    2.  `specific_old_text`: The exact text that needs to be replaced or deleted. This text MUST exist within the `contextual_old_text`.
+    3.  `specific_new_text`: The new text that should replace the `specific_old_text`. If the instruction is to delete text, provide an empty string "" for `specific_new_text`.
+    4.  `reason_for_change`: A brief explanation of why this change is being made, based on the user's instructions.
 
+    IMPORTANT:
+    - Ensure `specific_old_text` is an exact substring of `contextual_old_text`.
+      - If no changes are needed based on the instructions, return an empty JSON list: [].
+    - If the instructions are unclear or cannot be mapped to specific text changes, return an empty JSON list.
+    - Pay close attention to preserving the original casing in `contextual_old_text` and `specific_old_text` as found in the document.
+      - The `specific_new_text` should be what the user intends, including its casing.
 
-<<<<<<< HEAD
-Your task is to identify specific changes to be made to the document.
-For each change, you MUST provide:
-1.  `contextual_old_text`: A short piece of surrounding text from the original document that uniquely identifies the location of the change. This context should be distinctive enough for a program to find it. It should include the `specific_old_text`.
-2.  `specific_old_text`: The exact text that needs to be replaced or deleted. This text MUST exist within the `contextual_old_text`.
-3.  `specific_new_text`: The new text that should replace the `specific_old_text`. If the instruction is to delete text, provide an empty string "" for `specific_new_text`.
-4.  `reason_for_change`: A brief explanation of why this change is being made, based on the user's instructions.
-
-IMPORTANT:
-- Ensure `specific_old_text` is an exact substring of `contextual_old_text`.
-BBB- If no changes are needed based on the instructions, return an empty JSON list: [].
-- If the instructions are unclear or cannot be mapped to specific text changes, return an empty JSON list.
-- Pay close attention to preserving the original casing in `contextual_old_text` and `specific_old_text` as found in the document.
-BBB- The `specific_new_text` should be what the user intends, including its casing.
-BBB
-Return your response as a JSON list of objects, where each object represents one change.
-BBBBBBExample:
-BBB[
-BBB  {{
-    "contextual_old_text": "The deadline for submission is May 1st, 2024, and all entries must comply.",
-BBB    "specific_old_text": "May 1st, 2024",
-    "specific_new_text": "June 5th, 2025",
-    "reason_for_change": "Updated deadline as per user instruction to ensure deadlines are not before May 5th (example of a correction)."
-  }},
-  {{
-    "contextual_old_text": "We need to complete the task very fast.",
-    "specific_old_text": "very fast",
-    "specific_new_text": "quickly",
-    "reason_for_change": "Improved conciseness."
-  }}
-]
-=======
-def _parse_llm_response(content: str) -> Optional[List[Dict]]:
-    """Parse the JSON list returned by the LLM."""
+    Return your response as a JSON list of objects, where each object represents one change.
+      Example:
+      [
+        {{
+          "contextual_old_text": "The deadline for submission is May 1st, 2024, and all entries must comply.",
+          "specific_old_text": "May 1st, 2024",
+          "specific_new_text": "June 5th, 2025",
+          "reason_for_change": "Updated deadline as per user instruction to ensure deadlines are not before May 5th (example of a correction)."
+        }},
+        {{
+          "contextual_old_text": "We need to complete the task very fast.",
+          "specific_old_text": "very fast",
+          "specific_new_text": "quickly",
+          "reason_for_change": "Improved conciseness."
+        }}
+      ] 
+    """ 
     try:
         data = json.loads(content)
         if isinstance(data, list):
@@ -60,8 +68,6 @@
     except json.JSONDecodeError as exc:
         print(f"Could not decode JSON from LLM response: {exc}\nContent: {content}")
     return None
->>>>>>> 842f5fd0
-
 
 def get_llm_suggestions(document_text: str, user_instructions: str, filename: str) -> Optional[List[Dict]]:
     """Return a list of edit instructions for word_processor."""
@@ -97,25 +103,25 @@
         return None
     return edits
 
+# Keep the detailed logging from your branch (it's useful for debugging)
+if suggestions is not None:
+    print("\n--- LLM Suggestions Received ---")
+    if suggestions:
+        for i, suggestion in enumerate(suggestions):
+            print(f"\nSuggestion {i+1}:")
+            print(f"  Context: '{suggestion.get('contextual_old_text')}'")
+            print(f"  Old Text: '{suggestion.get('specific_old_text')}'")
+            print(f"  New Text: '{suggestion.get('specific_new_text')}'")
+            print(f"  Reason: '{suggestion.get('reason_for_change')}'")
+    else:
+        print("No suggestions were generated by the LLM (empty list returned).")
+else:
+    print("\n--- Failed to get suggestions from LLM ---")
 
-<<<<<<< HEAD
-        if suggestions is not None:
-            print("\n--- LLM Suggestions Received ---")
-            if suggestions:
-                for i, suggestion in enumerate(suggestions):
-                    print(f"\nSuggestion {i+1}:")
-                    print(f"  Context: '{suggestion.get('contextual_old_text')}'")
-                    print(f"  Old Text: '{suggestion.get('specific_old_text')}'")
-                    print(f"  New Text: '{suggestion.get('specific_new_text')}'")
-                    print(f"  Reason: '{suggestion.get('reason_for_change')}'")
-            else:
-                print("No suggestions were generated by the LLM (empty list returned).")
-        else:
-            print("\n--- Failed to get suggestions from LLM ---")
-=======
+# And add the test code from main (but fix the syntax error)
 if __name__ == "__main__":
     sample_doc = "The deliverable is due in three months."
     sample_inst = "Ensure deliverables are not due in less than six months."
     suggestions = get_llm_suggestions(sample_doc, sample_inst, "sample.docx")
     print(json.dumps(suggestions, indent=2))
->>>>>>> 842f5fd0
+    