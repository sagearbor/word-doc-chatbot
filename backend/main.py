import os
import shutil
import tempfile
import uuid
from typing import List, Dict, Optional

from fastapi import FastAPI, File, UploadFile, Form, HTTPException
from fastapi.responses import FileResponse, JSONResponse
from docx import Document

<<<<<<< HEAD
from .llm_handler import get_llm_suggestions, get_llm_analysis
from .word_processor import process_document_with_edits # Ensure this import is correct
=======
from .llm_handler import get_llm_suggestions
from .word_processor import process_document_with_edits
>>>>>>> cc09fb2d

app = FastAPI(title="Word Document Processing API")
TEMP_DIR = tempfile.mkdtemp(prefix="wordapp_")


def extract_text(path: str) -> str:
    doc = Document(path)
    return "\n".join(p.text for p in doc.paragraphs)


@app.post("/analyze-document/")
async def analyze_document_endpoint(file: UploadFile = File(...)):
    """Analyze a DOCX file and return LLM recommendations."""
    if not file.filename.endswith(".docx"):
        raise HTTPException(status_code=400, detail="Invalid file type. Only .docx files are accepted.")

    request_id = str(uuid.uuid4())
    original_filename = file.filename
    input_docx_path = os.path.join(TEMP_DIR, f"{request_id}_analysis_{original_filename}")

    try:
        with open(input_docx_path, "wb") as buffer:
            shutil.copyfileobj(file.file, buffer)

        document_text = get_document_text(input_docx_path)
        analysis = get_llm_analysis(document_text, original_filename)

        if analysis is None:
            raise HTTPException(status_code=500, detail="Failed to get analysis from LLM.")

        return JSONResponse(content={"analysis": analysis})
    finally:
        if os.path.exists(input_docx_path):
            try:
                os.remove(input_docx_path)
            except Exception as e_clean:
                print(f"Error cleaning up analysis file {input_docx_path}: {e_clean}")


@app.post("/process-document/")
async def process_document(
    file: UploadFile = File(...),
    instructions: str = Form(...),
    author_name: Optional[str] = Form(None),
    case_sensitive: bool = Form(True),
    add_comments: bool = Form(True),
):
    if not file.filename.lower().endswith(".docx"):
        raise HTTPException(status_code=400, detail="Only .docx files are supported.")

    request_id = uuid.uuid4().hex
    input_path = os.path.join(TEMP_DIR, f"{request_id}_input.docx")
    output_path = os.path.join(TEMP_DIR, f"{request_id}_output.docx")

    with open(input_path, "wb") as buff:
        shutil.copyfileobj(file.file, buff)

    doc_text = extract_text(input_path)
    edits = get_llm_suggestions(doc_text, instructions, file.filename)
    if edits is None:
        raise HTTPException(status_code=500, detail="LLM failed to generate suggestions")

    if edits:
        success, log_file, log_details = process_document_with_edits(
            input_docx_path=input_path,
            output_docx_path=output_path,
            edits_to_make=edits,
            author_name=author_name or "AI Reviewer",
            debug_mode_flag=True,
            case_sensitive_flag=case_sensitive,
            add_comments_flag=add_comments,
        )
        if not success:
            raise HTTPException(status_code=500, detail="Word processing failed")
    else:
        shutil.copy(input_path, output_path)
        log_file = None
        log_details = [{"issue": "LLM suggested no changes."}]

    log_content = None
    if log_file and os.path.exists(log_file):
        with open(log_file, "r", encoding="utf-8") as f:
            log_content = f.read()
    elif log_details:
        log_content = "\n".join(d.get("issue", "") for d in log_details)

    return JSONResponse(
        {
            "processed_filename": os.path.basename(output_path),
            "download_url": f"/download/{os.path.basename(output_path)}",
            "log_content": log_content,
        }
    )


@app.get("/download/{filename}")
async def download(filename: str):
    file_path = os.path.join(TEMP_DIR, filename)
    if not os.path.exists(file_path):
        raise HTTPException(status_code=404, detail="File not found")
    return FileResponse(file_path, filename=filename)


@app.get("/")
async def root():
    return {"message": "API is running"}
<|MERGE_RESOLUTION|>--- conflicted
+++ resolved
@@ -8,13 +8,9 @@
 from fastapi.responses import FileResponse, JSONResponse
 from docx import Document
 
-<<<<<<< HEAD
 from .llm_handler import get_llm_suggestions, get_llm_analysis
 from .word_processor import process_document_with_edits # Ensure this import is correct
-=======
-from .llm_handler import get_llm_suggestions
-from .word_processor import process_document_with_edits
->>>>>>> cc09fb2d
+
 
 app = FastAPI(title="Word Document Processing API")
 TEMP_DIR = tempfile.mkdtemp(prefix="wordapp_")
